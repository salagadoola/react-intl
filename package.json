--- conflicted
+++ resolved
@@ -42,8 +42,8 @@
   "jest": {
     "testRegex": "/test/(unit|functional)/.*\\.js",
     "testPathIgnorePatterns": [
-      "/test/functional/support/",
-      "/test/unit/utils"
+      "test/functional/support",
+      "/test/unit/testUtils"
     ],
     "collectCoverageFrom": [
       "src/**/*.js",
@@ -66,11 +66,8 @@
     "setupTestFrameworkScriptFile": "./test/setup.js"
   },
   "dependencies": {
-<<<<<<< HEAD
     "create-react-context": "^0.2.3",
-=======
     "hoist-non-react-statics": "^2.5.5",
->>>>>>> fb91932f
     "intl-format-cache": "^2.0.5",
     "intl-messageformat": "^2.1.0",
     "intl-relativeformat": "^2.1.0",
