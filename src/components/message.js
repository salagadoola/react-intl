/*
 * Copyright 2015, Yahoo Inc.
 * Copyrights licensed under the New BSD License.
 * See the accompanying LICENSE file for terms.
 */

import {Component, createElement, isValidElement} from 'react';
import PropTypes from 'prop-types';
<<<<<<< HEAD
import withIntl from './withIntl';
=======
import IntlMessageFormat from 'intl-messageformat';
import memoizeIntlConstructor from 'intl-format-cache';
>>>>>>> fb91932f
import {intlShape, messageDescriptorPropTypes} from '../types';
import {
  invariantIntlContext,
  shallowEquals,
  shouldIntlComponentUpdate,
} from '../utils';
import {formatMessage as baseFormatMessage} from '../format';

const defaultFormatMessage = (descriptor, values) => {
  if (process.env.NODE_ENV !== 'production') {
    console.error(
      '[React Intl] Could not find required `intl` object. <IntlProvider> needs to exist in the component ancestry. Using default message as fallback.'
    );
  }
  return baseFormatMessage(
    {},
    {getMessageFormat: memoizeIntlConstructor(IntlMessageFormat)},
    descriptor,
    values
  );
};

class FormattedMessage extends Component {
  static displayName = 'FormattedMessage';

  static propTypes = {
    ...messageDescriptorPropTypes,
    intl: intlShape,
    values: PropTypes.object,
    tagName: PropTypes.oneOfType([PropTypes.string, PropTypes.element]),
    children: PropTypes.func,
  };

  static defaultProps = {
    values: {},
  };

<<<<<<< HEAD
  constructor(props) {
    super(props);
    invariantIntlContext(props);
=======
  constructor(props, context) {
    super(props, context);
    if (!props.defaultMessage) {
      invariantIntlContext(context);
    }
>>>>>>> fb91932f
  }

  shouldComponentUpdate(nextProps, nextState) {
    const {values} = this.props;
    const {values: nextValues} = nextProps;

    if (!shallowEquals(nextValues, values)) {
      return true;
    }

    // Since `values` has already been checked, we know they're not
    // different, so the current `values` are carried over so the shallow
    // equals comparison on the other props isn't affected by the `values`.
    let nextPropsToCheck = {
      ...nextProps,
      values,
    };

    return shouldIntlComponentUpdate(this, nextPropsToCheck, nextState);
  }

  render() {
<<<<<<< HEAD
    const {formatMessage, textComponent: Text} = this.props.intl;
=======
    const {formatMessage = defaultFormatMessage, textComponent: Text = 'span'} =
      this.context.intl || {};
>>>>>>> fb91932f

    const {
      id,
      description,
      defaultMessage,
      values,
      tagName: Component = Text,
      children,
    } = this.props;

    let tokenDelimiter;
    let tokenizedValues;
    let elements;

    let hasValues = values && Object.keys(values).length > 0;
    if (hasValues) {
      // Creates a token with a random UID that should not be guessable or
      // conflict with other parts of the `message` string.
      let uid = Math.floor(Math.random() * 0x10000000000).toString(16);

      let generateToken = (() => {
        let counter = 0;
        return () => `ELEMENT-${uid}-${(counter += 1)}`;
      })();

      // Splitting with a delimiter to support IE8. When using a regex
      // with a capture group IE8 does not include the capture group in
      // the resulting array.
      tokenDelimiter = `@__${uid}__@`;
      tokenizedValues = {};
      elements = {};

      // Iterates over the `props` to keep track of any React Element
      // values so they can be represented by the `token` as a placeholder
      // when the `message` is formatted. This allows the formatted
      // message to then be broken-up into parts with references to the
      // React Elements inserted back in.
      Object.keys(values).forEach(name => {
        let value = values[name];

        if (isValidElement(value)) {
          let token = generateToken();
          tokenizedValues[name] = tokenDelimiter + token + tokenDelimiter;
          elements[token] = value;
        } else {
          tokenizedValues[name] = value;
        }
      });
    }

    let descriptor = {id, description, defaultMessage};
    let formattedMessage = formatMessage(descriptor, tokenizedValues || values);

    let nodes;

    let hasElements = elements && Object.keys(elements).length > 0;
    if (hasElements) {
      // Split the message into parts so the React Element values captured
      // above can be inserted back into the rendered message. This
      // approach allows messages to render with React Elements while
      // keeping React's virtual diffing working properly.
      nodes = formattedMessage
        .split(tokenDelimiter)
        .filter(part => !!part)
        .map(part => elements[part] || part);
    } else {
      nodes = [formattedMessage];
    }

    if (typeof children === 'function') {
      return children(...nodes);
    }

    // Needs to use `createElement()` instead of JSX, otherwise React will
    // warn about a missing `key` prop with rich-text message formatting.
    return createElement(Component, null, ...nodes);
  }
}

export const BaseFormattedMessage = FormattedMessage

export default withIntl(FormattedMessage)<|MERGE_RESOLUTION|>--- conflicted
+++ resolved
@@ -6,12 +6,9 @@
 
 import {Component, createElement, isValidElement} from 'react';
 import PropTypes from 'prop-types';
-<<<<<<< HEAD
 import withIntl from './withIntl';
-=======
 import IntlMessageFormat from 'intl-messageformat';
 import memoizeIntlConstructor from 'intl-format-cache';
->>>>>>> fb91932f
 import {intlShape, messageDescriptorPropTypes} from '../types';
 import {
   invariantIntlContext,
@@ -26,6 +23,7 @@
       '[React Intl] Could not find required `intl` object. <IntlProvider> needs to exist in the component ancestry. Using default message as fallback.'
     );
   }
+
   return baseFormatMessage(
     {},
     {getMessageFormat: memoizeIntlConstructor(IntlMessageFormat)},
@@ -49,17 +47,11 @@
     values: {},
   };
 
-<<<<<<< HEAD
   constructor(props) {
     super(props);
-    invariantIntlContext(props);
-=======
-  constructor(props, context) {
-    super(props, context);
     if (!props.defaultMessage) {
-      invariantIntlContext(context);
+      invariantIntlContext(props);
     }
->>>>>>> fb91932f
   }
 
   shouldComponentUpdate(nextProps, nextState) {
@@ -82,12 +74,10 @@
   }
 
   render() {
-<<<<<<< HEAD
-    const {formatMessage, textComponent: Text} = this.props.intl;
-=======
-    const {formatMessage = defaultFormatMessage, textComponent: Text = 'span'} =
-      this.context.intl || {};
->>>>>>> fb91932f
+    const {
+      formatMessage = defaultFormatMessage,
+      textComponent: Text = 'span'
+    } = this.props.intl || {};
 
     const {
       id,
