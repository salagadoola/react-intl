import expect, {createSpy, spyOn} from 'expect';
import React from 'react';
import {mount} from 'enzyme';
import {makeMockContext, shallowDeep, SpyComponent} from '../utils'
import {intlConfigPropTypes, intlFormatPropTypes} from '../../../src/types';
import IntlProvider from '../../../src/components/provider';

const skipWhen = (shouldSkip, callback) => {
    if (shouldSkip) {
        callback(it.skip);
    } else {
        callback(it);
    }
};

const mockContext = makeMockContext(
  require.resolve('../../../src/components/provider')
);

const getIntlContext = (el) => {
  const provider = shallowDeep(el, 2).first();
  return provider.prop('value');
}

describe('<IntlProvider>', () => {
    let immutableIntl = false;
    try {
        global.Intl = global.Intl;
    } catch (e) {
        immutableIntl = true;
    }

    const now = Date.now();

    const INTL = global.Intl;

    const INTL_CONFIG_PROP_NAMES = Object.keys(intlConfigPropTypes);
    const INTL_FORMAT_PROP_NAMES = Object.keys(intlFormatPropTypes);

    const INTL_SHAPE_PROP_NAMES = [
        ...INTL_CONFIG_PROP_NAMES,
        ...INTL_FORMAT_PROP_NAMES,
        'now',
    ];

    const Child = () => null;

    let consoleError;
    let dateNow;

    beforeEach(() => {
        consoleError       = spyOn(console, 'error');
        dateNow            = spyOn(Date, 'now').andReturn(now);
    });

    afterEach(() => {
        if (!immutableIntl) {
            global.Intl = INTL;
        }

        consoleError.restore();
        dateNow.restore();
    });

    it('has a `displayName`', () => {
        expect(IntlProvider.displayName).toBeA('string');
    });

    // If global.Intl is immutable, then skip this test.
    skipWhen(immutableIntl, (it) => {
        it('throws when `Intl` is missing from runtime', () => {
            const IntlProvider = mockContext();
            global.Intl = undefined;

            expect(() => shallowDeep(<IntlProvider />, 2)).toThrow(
                '[React Intl] The `Intl` APIs must be available in the runtime, and do not appear to be built-in. An `Intl` polyfill should be loaded.'
            );
        });
    });

    it('throws when no `children`', () => {
        const IntlProvider = mockContext();

        expect(() => shallowDeep(<IntlProvider />, 2)).toThrow();
    });

    it('throws when more than one `children`', () => {
        const IntlProvider = mockContext();
        const el = (
            <IntlProvider>
                <Child />
                <Child />
            </IntlProvider>
        );

        expect(() => shallowDeep(el, 2)).toThrow();
    });

    it('warns when no `locale` prop is provided', () => {
        const IntlProvider = mockContext();
        const el = (
            <IntlProvider>
                <Child />
            </IntlProvider>
        );

        shallowDeep(el, 2);
        expect(consoleError.calls.length).toBe(1);
        expect(consoleError.calls[0].arguments[0]).toContain(
            '[React Intl] Missing locale data for locale: "undefined". Using default locale: "en" as fallback.'
        );
    });

    it('warns when `locale` prop provided has no locale data', () => {
        const IntlProvider = mockContext();
        const el = (
            <IntlProvider locale="missing">
                <Child />
            </IntlProvider>
        );

        const {locale} = el.props;

        shallowDeep(el, 2);
        expect(consoleError.calls.length).toBe(1);
        expect(consoleError.calls[0].arguments[0]).toContain(
            `[React Intl] Missing locale data for locale: "${locale}". Using default locale: "en" as fallback.`
        );
    });

<<<<<<< HEAD
    it('renderes its `children`', () => {
        const IntlProvider = mockContext();
=======
    it('renders its `children`', () => {
>>>>>>> fb91932f
        const el = (
            <IntlProvider locale="en">
                <Child />
            </IntlProvider>
        );

        const rendered = shallowDeep(el, 2);
        expect(rendered.children().length).toBe(1);
        expect(rendered.children().contains(<Child />)).toBe(true);
    });

    it('provides `context.intl` with `intlShape` props', () => {
        const IntlProvider = mockContext();
        const el = (
            <IntlProvider locale="en">
                <Child />
            </IntlProvider>
        );

        const intl = getIntlContext(el);

        INTL_SHAPE_PROP_NAMES.forEach((propName) => {
            expect(intl[propName]).toNotBe(undefined, `Missing context.intl prop: ${propName}`);
        });
    });

    it('provides `context.intl` with values from intl config props', () => {
        const IntlProvider = mockContext();
        const props = {
            locale       : 'fr-FR',
            timeZone     : 'UTC',
            formats      : {},
            messages     : {},
            textComponent: 'span',

            defaultLocale : 'en-US',
            defaultFormats: {},
        };

        const el = (
            <IntlProvider {...props}>
                <Child />
            </IntlProvider>
        );

        const intl = getIntlContext(el);

        INTL_CONFIG_PROP_NAMES.forEach((propName) => {
            expect(intl[propName]).toBe(props[propName]);
        });
    });

    it('provides `context.intl` with timeZone from intl config props when it is specified', () => {
        const props = {
            timeZone: 'Europe/Paris',
        };

        const el = (
            <IntlProvider {...props}>
                <Child />
            </IntlProvider>
        );

        renderer.render(el);
        const {intl} = renderer.getMountedInstance().getChildContext();

        expect(intl.timeZone).toBe('Europe/Paris');
    });

    it('provides `context.intl` with values from `defaultProps` for missing or undefined props', () => {
        const IntlProvider = mockContext();
        const props = {
            locale: 'en-US',
            defaultLocale: undefined,
        };

        const el = (
            <IntlProvider {...props}>
                <Child />
            </IntlProvider>
        );

        const intl = getIntlContext(el);

        expect(intl.defaultLocale).toNotBe(undefined);
        expect(intl.defaultLocale).toBe('en');
        expect(intl.messages).toNotBe(undefined);
        expect(intl.messages).toBeAn('object');
    });

    it('provides `context.intl` with format methods bound to intl config props', () => {
        const IntlProvider = mockContext();
        const el = (
            <IntlProvider
                locale="en"
                formats={{
                    date: {
                        'year-only': {
                            year: 'numeric'
                        }
                    }
                }}
            >
                <Child />
            </IntlProvider>
        );

        const intl = getIntlContext(el);

        INTL_FORMAT_PROP_NAMES.forEach((propName) => {
            expect(intl[propName]).toExist(`Missing context.intl prop: ${propName}`);
            expect(intl[propName]).toBeA('function');
        });

        const date = new Date();
        const df   = new Intl.DateTimeFormat('en', {year: 'numeric'});

        expect(intl.formatDate(date, {format: 'year-only'})).toBe(df.format(date));
    });

    it('inherits from an <IntlProvider> ancestor', () => {
        let IntlProvider = mockContext();
        const props = {
            locale  : 'en',
            timeZone: 'UTC',
            formats : {
                date: {
                    'year-only': {
                        year: 'numeric',
                    },
                },
            },
            messages: {
                hello: 'Hello, World!',
            },
            textComponent: 'span',

            defaultLocale : 'fr',
            defaultFormats: {
                date: {
                    'year-only': {
                        year: 'numeric',
                    },
                },
            },
        };

        const parentContext = getIntlContext(
          <IntlProvider {...props}>
            <Child />
          </IntlProvider>
        );

        IntlProvider = mockContext(parentContext);
        const el = (
            <IntlProvider>
                <Child />
            </IntlProvider>
        );

        const intl = getIntlContext(el);

        expect(consoleError.calls.length).toBe(0);

        INTL_CONFIG_PROP_NAMES.forEach((propName) => {
            expect(intl[propName]).toBe(props[propName]);
        });
    });

    it('shadows inherited intl config props from an <IntlProvider> ancestor', () => {
        let IntlProvider = mockContext()
        const props = {
            locale  : 'en',
            timeZone  : 'Australia/Adelaide',
            formats : {
                date: {
                    'year-only': {
                        year: 'numeric',
                    },
                },
            },
            messages: {
                hello: 'Hello, World!',
            },

            defaultLocale : 'fr',
            defaultFormats: {
                date: {
                    'year-only': {
                        year: 'numeric',
                    },
                },
            },
        };

        const parentContext = getIntlContext(
          <IntlProvider {...props}>
            <Child />
          </IntlProvider>
        );

        IntlProvider = mockContext(parentContext);
        const el = (
            <IntlProvider
                locale="fr"
                timeZone="Atlantic/Azores"
                formats={{}}
                messages={{}}
                defaultLocale="en"
                defaultFormats={{}}
                textComponent="span"
            >
                <Child />
            </IntlProvider>
        );

        const intl = getIntlContext(el);

        expect(consoleError.calls.length).toBe(0);

        INTL_CONFIG_PROP_NAMES.forEach((propName) => {
            expect(intl[propName]).toNotBe(props[propName]);
        });
    });

    it('should not re-render when props and context are the same', () => {
        let IntlProvider = mockContext()
        const parentContext = getIntlContext(
          <IntlProvider locale='en'>
            <Child />
          </IntlProvider>
        );

        IntlProvider = mockContext(parentContext);
        const el = (
            <IntlProvider>
                <SpyComponent />
            </IntlProvider>
        );

        const intlProvider = mount(el);
        intlProvider.setProps({}); // set props in order to test wether it rerenders
        intlProvider.instance().mockContext(parentContext); // mock context with same value to see if it rerenders

        const spy = intlProvider.find(SpyComponent).instance();
        expect(spy.getRenderCount()).toBe(1);
    });

    it('should re-render when props change', () => {
        let IntlProvider = mockContext()
        const parentContext = getIntlContext(
          <IntlProvider locale='en'>
            <Child />
          </IntlProvider>
        );

        IntlProvider = mockContext(parentContext);
        const Child = createSpy().andReturn(null);

        const intlProvider = mount(
            <IntlProvider locale="en">
                <SpyComponent />
            </IntlProvider>
        );
        intlProvider.setProps({
          locale: 'en-US'
        })

        const spy = intlProvider.find(SpyComponent).instance();
        expect(spy.getRenderCount()).toBe(2);
    });

    it('should re-render when context changes', () => {
        let IntlProvider = mockContext()
        const initialParentContext = getIntlContext(
          <IntlProvider locale='en'>
            <Child />
          </IntlProvider>
        );
        const changedParentContext = getIntlContext(
          <IntlProvider locale='en-US'>
            <Child />
          </IntlProvider>
        );

        IntlProvider = mockContext(initialParentContext);
        const Child = createSpy().andReturn(null);

        const el = (
            <IntlProvider>
                <SpyComponent />
            </IntlProvider>
        );

        const intlProvider = mount(el);
        intlProvider.instance().mockContext(changedParentContext);

        const spy = intlProvider.find(SpyComponent).instance();
        expect(spy.getRenderCount()).toBe(2);
    });

    it('accepts `initialNow` prop', () => {
        const IntlProvider = mockContext();
        const initialNow = 1234;

        // doing this to get the actual "now" at render time
        const Child = ({ intl }) => ( // mocked provider injects context as 'intl' into children
          <div>
            { intl.now() }
          </div>
        )

        const el = (
            <IntlProvider
                locale="en"
                initialNow={initialNow}
            >
                <Child />
            </IntlProvider>
        );

        // can't do shallow rendering as this first mounts the Provider and then the children, bypassing initialNow
        const now = +mount(el).find(Child).text();
        expect(now).toBe(initialNow);
    });

    it('defaults `initialNow` to `Date.now()`', () => {
        const IntlProvider = mockContext();
        const Child = ({ intl }) => ( // see above
          <div>
            { intl.now() }
          </div>
        )

        const el = (
            <IntlProvider
                locale="en"
            >
                <Child />
            </IntlProvider>
        );

        const now = +mount(el).find(Child).text(); // see above
        expect(now).toBe(now);
    });

    it('inherits `initialNow` from an <IntlProvider> ancestor', () => {
        const initialNow = 1234;
        const IntlProvider = mockContext({
          now: () => initialNow
        });

        // see above
        const Child = ({ intl }) => (
          <div>
            { intl.now() }
          </div>
        )

        const el = (
            <IntlProvider locale="en">
                <Child />
            </IntlProvider>
        );

        const now = +mount(el).find(Child).text(); // see above
        expect(now).toBe(initialNow);
    });

    it('updates `now()` to return the current date when mounted', () => {
        const IntlProvider = mockContext();
        const initialNow = 1234;

        const intl = getIntlContext(
          <IntlProvider
              locale="en"
              initialNow={initialNow}
          >
              <Child />
          </IntlProvider>
        )

        expect(intl.now()).toBe(now)
    });
});<|MERGE_RESOLUTION|>--- conflicted
+++ resolved
@@ -1,7 +1,7 @@
 import expect, {createSpy, spyOn} from 'expect';
 import React from 'react';
 import {mount} from 'enzyme';
-import {makeMockContext, shallowDeep, SpyComponent} from '../utils'
+import {makeMockContext, shallowDeep, SpyComponent} from '../testUtils'
 import {intlConfigPropTypes, intlFormatPropTypes} from '../../../src/types';
 import IntlProvider from '../../../src/components/provider';
 
@@ -128,12 +128,8 @@
         );
     });
 
-<<<<<<< HEAD
-    it('renderes its `children`', () => {
-        const IntlProvider = mockContext();
-=======
     it('renders its `children`', () => {
->>>>>>> fb91932f
+        const IntlProvider = mockContext();
         const el = (
             <IntlProvider locale="en">
                 <Child />
@@ -187,6 +183,7 @@
     });
 
     it('provides `context.intl` with timeZone from intl config props when it is specified', () => {
+        const IntlProvider = mockContext();
         const props = {
             timeZone: 'Europe/Paris',
         };
@@ -197,8 +194,7 @@
             </IntlProvider>
         );
 
-        renderer.render(el);
-        const {intl} = renderer.getMountedInstance().getChildContext();
+        const intl = getIntlContext(el);
 
         expect(intl.timeZone).toBe('Europe/Paris');
     });
